--- conflicted
+++ resolved
@@ -31,11 +31,7 @@
         " -o OUTPUT_FILE".
 
 usage_example(ScriptName) ->
-<<<<<<< HEAD
     ScriptName ++ "-s 0 tap0 tap1 -c tcp:10.48.11.5:6653 tls:10.48.11.6:5533 "
-=======
-    ScriptName ++ " -s 0 tap0 tap1 -c tcp:10.48.11.5:6633 tls:10.48.11.6:5533 "
->>>>>>> fa443912
         "-o ../rel/files/sys.config".
 
 parse_args([], Config) ->
@@ -158,11 +154,6 @@
      {switch, list_to_integer(SwitchId),
       [
        {backend, linc_us4},
-<<<<<<< HEAD
-       %% {controllers,[{"Switch" ++ SwitchId ++ "-Controller"
-       %% , "localhost", 6653, tcp}]},
-=======
->>>>>>> fa443912
        {controllers, generate_logical_switch_controllers(SwitchId, Controllers)},
        {controllers_listener,
         generate_logical_switch_controllers_listener(ParsedConfig)},
