--- conflicted
+++ resolved
@@ -1,10 +1,5 @@
 #!/bin/sh
 
-<<<<<<< HEAD
-if [[ `uname` == Linux ]]; then
+if [ `uname` = Linux ]; then
     sudo -n setcap cap_net_admin=ep ./rel/linc/erts-*/bin/beam.smp
-=======
-if [ `uname` = Linux ]; then
-    sudo -n setcap cap_net_admin=ep ./rel/openflow/erts-*/bin/beam.smp
->>>>>>> e34d5dbe
 fi