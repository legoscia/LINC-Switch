--- conflicted
+++ resolved
@@ -560,7 +560,6 @@
 scenario(table_desc) ->
     [message(#ofp_table_desc_request{})];
 
-<<<<<<< HEAD
 %% This scenario sends a packet to the switch that the switch should
 %% send right back to the controller in a packet-in message.  The
 %% reason field of the packet-in message should contain OFPR_PACKET_OUT.
@@ -590,7 +589,7 @@
 
 scenario(queue_desc) ->
     [message(#ofp_queue_desc_request{port_no = any, queue_id = all})];
-=======
+
 %% Testing task #261 (https://github.com/FlowForwarding/LINC-Switch/issues/261):
 %% Implement Flow Monitoring 
 scenario(flow_monitor) ->
@@ -605,7 +604,6 @@
                 command    = add,
                 match      = #ofp_match{fields = []}
                })];
->>>>>>> aebe82fc
 
 %% This scenario is empty as hello message is malformed and sent just after
 %% the connection is established.
