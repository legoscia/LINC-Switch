--- conflicted
+++ resolved
@@ -18,11 +18,7 @@
 {deps,
  [{lager, ".*", {git, "https://github.com/basho/lager.git", {tag, "1.2.2"}}},
   {of_protocol, ".*",
-<<<<<<< HEAD
    {git, "https://github.com/FlowForwarding/of_protocol.git", {branch, "v5"}}},
-=======
-   {git, "https://github.com/FlowForwarding/of_protocol.git", {branch, "master"}}},
->>>>>>> fa443912
   {enetconf, ".*",
    {git, "https://github.com/FlowForwarding/enetconf.git", {branch, "master"}}},
   {of_config, ".*",
@@ -33,11 +29,7 @@
   {procket, ".*", {git, "https://github.com/msantos/procket.git",
                    "0c32f661dc54aeff9c89a4ced3449eb9856a531f"}},
   {epcap, ".*", {git, "https://github.com/esl/epcap.git",
-<<<<<<< HEAD
-                 "367db4e194f4a0ec88abd3582a33fbf1eaa91e34"}},
-=======
                  {branch, "master"}}},
->>>>>>> fa443912
   {tunctl, ".*", {git, "https://github.com/msantos/tunctl.git",
                   "4faf1a52f1b364df6eb71176477861dbf60dcf0f"}},
   {sync, ".*",
