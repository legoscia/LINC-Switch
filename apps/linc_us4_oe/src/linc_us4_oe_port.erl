--- conflicted
+++ resolved
@@ -361,13 +361,8 @@
     case Type of
         %% TODO: Comment
         optical ->
-<<<<<<< HEAD
-            case linc_us4_oe_native:optical(SwitchId, PortNo) of
-                {error, _Erro} ->
-=======
             case linc_us4_oe_port_native:optical(SwitchId, PortNo) of
                 {error, _Error} ->
->>>>>>> 22d25343
                     {stop, shutdown};
                 {ok, Pid} ->
                     ets:insert(linc:lookup(SwitchId, linc_ports),
@@ -385,11 +380,7 @@
                             linc_us4_oe_queue:attach_all(SwitchId, PortNo,
                                                          SendFun, QueuesConfig)
                     end,
-<<<<<<< HEAD
-                    {ok, State#state{optical_port_pid = pid,
-=======
                     {ok, State#state{optical_port_pid = Pid,
->>>>>>> 22d25343
                                      port = Port#ofp_port{hw_addr = <<>>}},
                      0}
             end;
