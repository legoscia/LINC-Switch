%%------------------------------------------------------------------------------
%% Copyright 2012 FlowForwarding.org
%%
%% Licensed under the Apache License, Version 2.0 (the "License");
%% you may not use this file except in compliance with the License.
%% You may obtain a copy of the License at
%%
%%     http://www.apache.org/licenses/LICENSE-2.0
%%
%% Unless required by applicable law or agreed to in writing, software
%% distributed under the License is distributed on an "AS IS" BASIS,
%% WITHOUT WARRANTIES OR CONDITIONS OF ANY KIND, either express or implied.
%% See the License for the specific language governing permissions and
%% limitations under the License.
%%-----------------------------------------------------------------------------

%% @author Erlang Solutions Ltd. <openflow@erlang-solutions.com>
%% @copyright 2012 FlowForwarding.org
%% @doc Header file for userspace implementation of OpenFlow switch.

-include_lib("of_protocol/include/of_protocol.hrl").
-include_lib("of_protocol/include/ofp_v3.hrl").
-include("linc.hrl").

-define(SUPPORTED_WRITE_ACTIONS, [output,
                                  group,
                                  set_queue,
                                  set_mpls_ttl,
                                  dec_mpls_ttl,
                                  set_nw_ttl,
                                  dec_nw_ttl,
                                  copy_ttl_out,
                                  copy_ttl_in,
                                  push_vlan,
                                  pop_vlan,
                                  push_mpls,
                                  pop_mpls,
                                  %% push_pbb,
                                  %% pop_pbb,
                                  set_field
                                 ]).
-define(SUPPORTED_APPLY_ACTIONS, ?SUPPORTED_WRITE_ACTIONS).
-define(SUPPORTED_MATCH_FIELDS, [in_port,
                                 %% in_phy_port,
                                 %% metadata,
                                 eth_dst,
                                 eth_src,
                                 eth_type,
                                 vlan_vid,
                                 vlan_pcp,
                                 ip_dscp,
                                 ip_ecn,
                                 ip_proto,
                                 ipv4_src,
                                 ipv4_dst,
                                 tcp_src,
                                 tcp_dst,
                                 udp_src,
                                 udp_dst,
                                 sctp_src,
                                 sctp_dst,
                                 icmpv4_type,
                                 icmpv4_code,
                                 arp_op,
                                 arp_spa,
                                 arp_tpa,
                                 arp_sha,
                                 arp_tha,
                                 ipv6_src,
                                 ipv6_dst,
                                 ipv6_flabel,
                                 icmpv6_type,
                                 icmpv6_code,
                                 ipv6_nd_target,
                                 ipv6_nd_sll,
                                 ipv6_nd_tll,
                                 mpls_label,
                                 mpls_tc]).
-define(SUPPORTED_WILDCARDS, ?SUPPORTED_MATCH_FIELDS).
-define(SUPPORTED_WRITE_SETFIELDS, []).
-define(SUPPORTED_APPLY_SETFIELDS, ?SUPPORTED_WRITE_SETFIELDS).
-define(SUPPORTED_INSTRUCTIONS, [goto_table,
                                 %% write_metadata,
                                 write_actions,
                                 apply_actions,
                                 clear_actions]).
-define(SUPPORTED_GROUP_TYPES, [all
                                %% select,
                                %% indirect,
                                %% ff
                               ]).
-define(SUPPORTED_GROUP_CAPABILITIES, [%% select_weight,
                                       %% select_liveness,
                                       %% chaining,
                                       %% chaining-check
                                      ]).
-define(SUPPORTED_RESERVED_PORTS, [all,
                                   controller,
                                   table,
                                   inport,
                                   any
                                   %% normal
                                   %% flood
                                  ]).

-define(MAX, (1 bsl 24)). %% some arbitrary big number
-define(MAX_FLOW_TABLE_ENTRIES, ?MAX).
-define(MAX_TABLES, 255).
-define(MAX_PORTS, ?MAX).
-define(MAX_GROUP_ENTRIES, {?MAX, 0, 0, 0}).
-define(MAX_BUFFERED_PACKETS, 0).

-record(flow_entry, {
          priority          :: integer(),
          match             :: ofp_match(),
          cookie            :: binary(),
          install_time      :: erlang:timestamp(),
          instructions = [] :: ordsets:ordset(ofp_instruction())
         }).

-record(flow_entry_counter, {
          key                  :: {FlowTableId :: integer(), #flow_entry{}},
          received_packets = 0 :: integer(),
          received_bytes   = 0 :: integer()
         }).

-record(linc_flow_table, {
          id                   :: integer(),
          entries = []         :: [#flow_entry{}],
          config  = controller :: ofp_table_config()
         }).

-record(flow_table_counter, {
          id :: integer(),
          %% Reference count is dynamically generated for the sake of simplicity
          %% reference_count = 0 :: integer(),
          packet_lookups = 0 :: integer(),
          packet_matches = 0 :: integer()
         }).

-record(ofs_pkt, {
<<<<<<< HEAD
          fields                :: ofp_match(),
          actions  = []         :: ordsets:ordset(ofp_action()),
          metadata = << 0:64 >> :: binary(),
          size     = 0          :: integer(),
          in_port               :: ofp_port_no(),
          queue_id = default    :: integer(),
          packet   = []         :: pkt:packet()
=======
          in_port             :: ofp_port_no(),
          fields              :: ofp_match(),
          actions = []        :: ordsets:ordset(ofp_action()),
          metadata = <<0:64>> :: binary(),
          packet              :: pkt:packet(),
          size                :: integer(),
          queue_id = default  :: integer() | default
>>>>>>> ae63fe96
         }).
-type ofs_pkt() :: #ofs_pkt{}.

-type ofs_port_type() :: physical | logical | reserved.

-record(ofs_port, {
          number             :: ofp_port_no(),
          type               :: ofs_port_type(),
          pid                :: pid(),
          iface              :: string(),
          port = #ofp_port{} :: ofp_port()
         }).

%% OF port configuration stored in sys.config
-type ofs_port_config() :: tuple(interface, string()) |
                           tuple(ofs_port_no, integer()) |
                           tuple(ip, string()).

%% We use '_' as a part of the type to avoid dialyzer warnings when using
%% match specs in ets:match_object in linc_us3_port:get_queue_stats/1
%% For detailed explanation behind this please read:
%% http://erlang.org/pipermail/erlang-questions/2009-September/046532.html
-record(ofs_port_queue, {
          key            :: {ofp_port_no(), ofp_queue_id()} | {'_', '_'} | '_',
          queue_pid      :: pid()                  | '_',
          properties     :: [ofp_queue_property()] | '_',
          tx_bytes   = 0 :: integer()              | '_',
          tx_packets = 0 :: integer()              | '_',
          tx_errors  = 0 :: integer()              | '_'
         }).

-record(ofs_queue_throttling, {
          queue_no               :: integer(),
          min_rate = 0           :: integer() | no_qos, % rates in b/window
          max_rate = no_max_rate :: integer() | no_max_rate,
          rate = 0               :: integer()
         }).

-record(ofs_bucket, {
          value   :: ofp_bucket(),
          counter :: ofp_bucket_counter()
         }).

-record(group, {
          id            :: ofp_group_id(),
          type    = all :: ofp_group_type(),
          buckets = []  :: [#ofs_bucket{}]
         }).

-type match() :: tuple(match, output | group | drop, #ofs_pkt{}) |
                 tuple(match, goto, integer(), #ofs_pkt{}).

-type miss() :: tuple(table_miss, drop | controller) |
                tuple(table_miss, continue, integer()).<|MERGE_RESOLUTION|>--- conflicted
+++ resolved
@@ -139,15 +139,6 @@
          }).
 
 -record(ofs_pkt, {
-<<<<<<< HEAD
-          fields                :: ofp_match(),
-          actions  = []         :: ordsets:ordset(ofp_action()),
-          metadata = << 0:64 >> :: binary(),
-          size     = 0          :: integer(),
-          in_port               :: ofp_port_no(),
-          queue_id = default    :: integer(),
-          packet   = []         :: pkt:packet()
-=======
           in_port             :: ofp_port_no(),
           fields              :: ofp_match(),
           actions = []        :: ordsets:ordset(ofp_action()),
@@ -155,7 +146,6 @@
           packet              :: pkt:packet(),
           size                :: integer(),
           queue_id = default  :: integer() | default
->>>>>>> ae63fe96
          }).
 -type ofs_pkt() :: #ofs_pkt{}.
 
@@ -199,7 +189,8 @@
           counter :: ofp_bucket_counter()
          }).
 
--record(group, {
+%% TODO: hide this inside linc_us3_groups module
+-record(linc_group, {
           id            :: ofp_group_id(),
           type    = all :: ofp_group_type(),
           buckets = []  :: [#ofs_bucket{}]
