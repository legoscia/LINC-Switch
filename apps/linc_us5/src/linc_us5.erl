--- conflicted
+++ resolved
@@ -411,7 +411,6 @@
             {reply, linc_us5_flow:table_desc(), State}
     end.
 
-<<<<<<< HEAD
 ofp_queue_desc_request(State = #state{switch_id = SwitchId},
                        Request = #ofp_queue_desc_request{flags = Flags}) ->
     %% This request shouldn't span multiple packets.
@@ -422,7 +421,8 @@
              State};
         false ->
             {reply, linc_us5_queue:queue_desc(SwitchId, Request), State}
-=======
+    end.
+
 ofp_flow_monitor_request(#state{switch_id = SwitchId,
                                 monitor_data = MData} = State, 
                          #ofp_flow_monitor_request{monitor_id = MId,
@@ -442,7 +442,6 @@
             ErrorMsg = #ofp_error_msg{type = Type,
                                       code = Code},
             {reply, ErrorMsg, State}
->>>>>>> aebe82fc
     end.
 
 %% Meters ----------------------------------------------------------------------
